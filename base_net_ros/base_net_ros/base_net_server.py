--- conflicted
+++ resolved
@@ -217,8 +217,9 @@
 
         if resp.has_valid_pose:
             self.get_logger().info("There is a valid pose")
+            
             # Transform poses to the requested base link frame
-<<<<<<< HEAD
+            self.get_logger().info(f'Transforming calculated poses from native frame {self.base_net_config.robot.kinematics.kinematics_config.ee_link} to requested frame {req.base_link}')
             try:
                 manipulation_tform_base_link_ros = self.tf_buffer.lookup_transform(
                     target_frame=self.base_net_config.robot.kinematics.kinematics_config.ee_link, # The robot is inverted here so ee is actually base_link
@@ -234,20 +235,7 @@
             manipulation_tform_base_link_ros: cuRoboPose = base_net_conversions.transform_to_curobo(manipulation_tform_base_link_ros, self.base_net_config.model.device)
 
             base_link_poses = master_grid.poses.multiply(manipulation_tform_base_link_ros.repeat(master_grid.poses.batch))
-
-=======
-            self.get_logger().info(f'Transforming calculated poses from native frame {self.base_net_config.robot.kinematics.kinematics_config.ee_link} to requested frame {req.base_link}')
-            manipulation_tform_base_link_ros = self.tf_buffer.lookup_transform(
-                target_frame=self.base_net_config.robot.kinematics.kinematics_config.ee_link, # The robot is inverted here so ee is actually base_link
-                source_frame=req.base_link,
-                time=rclpy.time.Time(),
-                timeout=rclpy.duration.Duration(seconds=0.25)
-            ).transform
-            manipulation_tform_base_link_ros: cuRoboPose = base_net_conversions.transform_to_curobo(manipulation_tform_base_link_ros, self.base_net_config.model.device)
-
-            base_link_poses = master_grid.poses.multiply(manipulation_tform_base_link_ros.repeat(master_grid.poses.batch))
             base_link_poses.position[:, 2] = 0
->>>>>>> 756ddd67
             _, best_pose_idx = self.pose_scorer.select_best_pose(master_grid_scores.unsqueeze(0), already_scored=True)
             best_pose = base_link_poses[best_pose_idx]
 
